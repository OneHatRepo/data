--- conflicted
+++ resolved
@@ -1,10 +1,6 @@
 {
 	"name": "@onehat/data",
-<<<<<<< HEAD
-	"version": "1.22.24",
-=======
 	"version": "1.22.25",
->>>>>>> 6433125b
 	"description": "JS data modeling package with adapters for many storage mediums.",
 	"main": "src/index.js",
 	"type": "module",
