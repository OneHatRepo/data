{
	"name": "@onehat/data",
<<<<<<< HEAD
	"version": "1.4.1",
=======
	"version": "1.4.2",
>>>>>>> b566a4bd
	"description": "JS data modeling package with adapters for many storage mediums.",
	"main": "src/index.js",
	"type": "module",
	"scripts": {
		"test": "npx cypress open --config-file ../cypress.json",
		"docs": "jsdoc -c ./jsdoc.json -t ./node_modules/ink-docstrap/template -R README.md"
	},
	"repository": {
		"type": "git",
		"url": "git+https://github.com/OneHatRepo/data.git"
	},
	"keywords": [
		"onehat",
		"js",
		"data",
		"model",
		"orm",
		"object oriented",
		"oo",
		"repository",
		"entity",
		"store"
	],
	"author": {
		"name": "Scott Spuler",
		"company": "OneHat Technologies, LLC",
		"url": "https://onehat.com"
	},
	"license": "MIT",
	"bugs": {
		"url": "https://github.com/OneHatRepo/data/issues"
	},
	"homepage": "https://github.com/OneHatRepo/data#readme",
	"dependencies": {
		"@onehat/events": "^1.6.5",
		"accounting-js": "^1.1.1",
		"axios": "^0.21.4",
		"chrono-node": "^2.3.0",
		"fast-xml-parser": "^3.19.0",
		"he": "^1.2.0",
		"js-base64": "^3.6.1",
		"lodash": "^4.17.21",
		"moment": "^2.29.1",
		"numeral": "^2.0.6",
		"qs": "^6.10.1",
		"relative-time-parser": "^1.0.13",
		"uuid": "^8.3.2"
	},
	"devDependencies": {
		"@babel/core": "^7.14.6",
		"@babel/node": "^7.14.7",
		"@babel/plugin-proposal-class-properties": "^7.14.5",
		"@babel/plugin-transform-runtime": "^7.14.5",
		"@babel/preset-env": "^7.14.7",
		"@babel/register": "^7.14.5",
		"@babel/runtime": "^7.14.6",
		"@cypress/webpack-preprocessor": "^5.9.1",
		"babel-loader": "^8.2.2",
		"cypress": "5.2.0",
		"ink-docstrap": "^1.3.2",
		"jsdoc": "^3.6.6",
		"webpack": "^4.44.2"
	}
}<|MERGE_RESOLUTION|>--- conflicted
+++ resolved
@@ -1,10 +1,6 @@
 {
 	"name": "@onehat/data",
-<<<<<<< HEAD
-	"version": "1.4.1",
-=======
 	"version": "1.4.2",
->>>>>>> b566a4bd
 	"description": "JS data modeling package with adapters for many storage mediums.",
 	"main": "src/index.js",
 	"type": "module",
@@ -51,7 +47,8 @@
 		"numeral": "^2.0.6",
 		"qs": "^6.10.1",
 		"relative-time-parser": "^1.0.13",
-		"uuid": "^8.3.2"
+		"uuid-random": "^1.3.2",
+		"uuidv4": "^3.0.1"
 	},
 	"devDependencies": {
 		"@babel/core": "^7.14.6",
