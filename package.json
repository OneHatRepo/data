--- conflicted
+++ resolved
@@ -1,10 +1,6 @@
 {
 	"name": "@onehat/data",
-<<<<<<< HEAD
-	"version": "1.4.2",
-=======
-	"version": "1.4.3",
->>>>>>> 50b47eb0
+	"version": "1.4.4",
 	"description": "JS data modeling package with adapters for many storage mediums.",
 	"main": "src/index.js",
 	"type": "module",
